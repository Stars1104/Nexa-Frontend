import { useEffect, useRef, useState, useCallback } from 'react';
import { io, Socket } from 'socket.io-client';
import { useAppSelector, useAppDispatch } from '../store/hooks';
import { apiClient } from '../services/apiClient';
import { Message, chatService } from '../services/chatService';
import { addNotification, incrementUnreadCount } from '../store/slices/notificationSlice';

interface UseSocketReturn {
    socket: Socket | null;
    isConnected: boolean;
    connectionError: string | null;
    joinRoom: (roomId: string) => void;
    leaveRoom: (roomId: string) => void;
    sendMessage: (roomId: string, message: string, file?: File) => Promise<Message>;
    startTyping: (roomId: string) => void;
    stopTyping: (roomId: string) => void;
    markMessagesAsRead: (roomId: string, messageIds: number[]) => Promise<void>;
    onMessagesRead: (callback: (data: { roomId: string; messageIds: number[]; readBy: number; timestamp: string }) => void) => void;
    onOfferCreated: (callback: (data: { roomId: string; offerData: any; senderId: number; timestamp: string }) => void) => void;
    onOfferAccepted: (callback: (data: { roomId: string; offerData: any; contractData: any; senderId: number; timestamp: string }) => void) => void;
    onOfferRejected: (callback: (data: { roomId: string; offerData: any; senderId: number; rejectionReason?: string; timestamp: string }) => void) => void;
    onOfferCancelled: (callback: (data: { roomId: string; offerData: any; senderId: number; timestamp: string }) => void) => void;
    onContractCompleted: (callback: (data: { roomId: string; contractData: any; senderId: number; timestamp: string }) => void) => void;
    onContractTerminated: (callback: (data: { roomId: string; contractData: any; senderId: number; terminationReason?: string; timestamp: string }) => void) => void;
    onContractActivated: (callback: (data: { roomId: string; contractData: any; senderId: number; timestamp: string }) => void) => void;
    onContractStatusUpdate: (callback: (data: { roomId: string; contractData: any; terminationReason?: string; timestamp: string }) => void) => void;
    sendOfferAcceptanceMessage: (roomId: string, offerData: any, contractData: any, senderId: number, senderName: string, senderAvatar?: string) => void;
    reconnect: () => void;
}

interface UseSocketOptions {
    enableNotifications?: boolean;
    enableChat?: boolean;
}

export const useSocket = (options: UseSocketOptions = {}): UseSocketReturn => {
    const { enableNotifications = true, enableChat = true } = options;
    const { user } = useAppSelector((state) => state.auth);
    const dispatch = useAppDispatch();
    const socketRef = useRef<Socket | null>(null);
    const [isConnected, setIsConnected] = useState(false);
    const [connectionError, setConnectionError] = useState<string | null>(null);
    const reconnectTimeoutRef = useRef<ReturnType<typeof setTimeout> | null>(null);
    const reconnectAttemptsRef = useRef(0);
    const maxReconnectAttempts = 5;
    const isMountedRef = useRef(true);

    // Initialize socket connection
    const initializeSocket = useCallback(() => {
        if (!user || !isMountedRef.current) return null;

        // Clear any existing connection
        if (socketRef.current) {
            try {
                socketRef.current.disconnect();
            } catch (error) {
                console.warn('Error disconnecting existing socket:', error);
            }
        }

<<<<<<< HEAD
        const socket = io(`${import.meta.env.VITE_BACKEND_URL}`, {
            path: '/socket.io',
=======
        const socket = io(`${import.meta.env.VITE_SOCKET_URL || 'http://localhost:3001'}`, {
>>>>>>> d9f1ff26
            transports: ['websocket', 'polling'],
            autoConnect: true,
            reconnection: true,
            reconnectionAttempts: maxReconnectAttempts,
            reconnectionDelay: 500, // Reduced from 1000ms
            reconnectionDelayMax: 3000, // Reduced from 5000ms
            timeout: 10000, // Reduced from 20000ms
            forceNew: false,
            upgrade: true,
            rememberUpgrade: true
        });

        // const socket = io(`http://localhost:3001`, {
        //     transports: ['websocket', 'polling'],
        //     autoConnect: true,
        //     reconnection: true,
        //     reconnectionAttempts: maxReconnectAttempts,
        //     reconnectionDelay: 500, // Reduced from 1000ms
        //     reconnectionDelayMax: 3000, // Reduced from 5000ms
        //     timeout: 10000, // Reduced from 20000ms
        //     forceNew: false,
        //     upgrade: true,
        //     rememberUpgrade: true
        // });

        socketRef.current = socket;

        socket.on('connect', () => {
            if (!isMountedRef.current) return;
            
            setIsConnected(true);
            setConnectionError(null);
            reconnectAttemptsRef.current = 0;
            
            // Join with user data and auto-join all chat rooms
            try {
                socket.emit('user_join', {
                    userId: user.id,
                    userRole: user.role,
                });

                // Auto-join all chat rooms when connected for persistent message receiving
                // Note: This is now handled by the Chat component to avoid duplicate API calls
                // The Chat component will handle joining rooms when it loads
            } catch (error) {
                console.warn('Error joining user:', error);
            }
        });

        socket.on('disconnect', (reason) => {
            if (!isMountedRef.current) return;
            
            setIsConnected(false);
            
            if (reason === 'io server disconnect') {
                // Server disconnected us, try to reconnect
                try {
                    socket.connect();
                } catch (error) {
                    console.warn('Error reconnecting after server disconnect:', error);
                }
            }
        });

        socket.on('connect_error', (error) => {
            if (!isMountedRef.current) return;
            
            console.error('Socket connection error:', error);
            setIsConnected(false);
            setConnectionError(`Connection failed: ${error.message}`);
            
            // Attempt to reconnect with exponential backoff
            if (reconnectAttemptsRef.current < maxReconnectAttempts) {
                reconnectAttemptsRef.current++;
                const delay = Math.min(1000 * Math.pow(2, reconnectAttemptsRef.current), 10000);
                
                reconnectTimeoutRef.current = setTimeout(() => {
                    if (isMountedRef.current) {
                        try {
                            socket.connect();
                        } catch (error) {
                            console.warn('Error during reconnection attempt:', error);
                        }
                    }
                }, delay);
            }
        });

        socket.on('reconnect', (attemptNumber) => {
            if (!isMountedRef.current) return;
            
            setIsConnected(true);
            setConnectionError(null);
            reconnectAttemptsRef.current = 0;
        });

        socket.on('reconnect_error', (error) => {
            if (!isMountedRef.current) return;
            
            console.error('Reconnection error:', error);
            setConnectionError(`Reconnection failed: ${error.message}`);
        });

        socket.on('reconnect_failed', () => {
            if (!isMountedRef.current) return;
            
            console.error('Failed to reconnect after maximum attempts');
            setConnectionError('Failed to reconnect. Please refresh the page.');
        });

        // Listen for new notifications (only if enabled)
        if (enableNotifications) {
            const handleNotification = (notificationData: any) => {
                if (!isMountedRef.current) return;
                
                // Add notification to Redux store
                dispatch(addNotification(notificationData));
                
                // Increment unread count if notification is unread
                if (!notificationData.is_read) {
                    dispatch(incrementUnreadCount());
                }
            };
            
            socket.on('new_notification', handleNotification);
            
            // Store cleanup function
            socket._cleanupNotification = () => {
                socket.off('new_notification', handleNotification);
            };
        }

        return socket;
    }, [user, enableNotifications]);

    // Component mount/unmount tracking
    useEffect(() => {
        isMountedRef.current = true;
        
        return () => {
            isMountedRef.current = false;
            
            // Clear any pending timeouts
            if (reconnectTimeoutRef.current) {
                clearTimeout(reconnectTimeoutRef.current);
                reconnectTimeoutRef.current = null;
            }
            
            // Disconnect socket
            if (socketRef.current) {
                try {
                    // Clean up notification listener if it exists
                    if (socketRef.current._cleanupNotification) {
                        socketRef.current._cleanupNotification();
                    }
                    socketRef.current.disconnect();
                    socketRef.current = null;
                } catch (error) {
                    console.warn('Error disconnecting socket during cleanup:', error);
                }
            }
        };
    }, []);

    useEffect(() => {
        const socket = initializeSocket();

        return () => {
            if (reconnectTimeoutRef.current) {
                clearTimeout(reconnectTimeoutRef.current);
                reconnectTimeoutRef.current = null;
            }
            if (socket) {
                try {
                    socket.disconnect();
                } catch (error) {
                    console.warn('Error disconnecting socket in effect cleanup:', error);
                }
            }
        };
    }, [initializeSocket]);

    // Manual reconnect function
    const reconnect = useCallback(() => {
        if (!isMountedRef.current) return;
        
        if (reconnectTimeoutRef.current) {
            clearTimeout(reconnectTimeoutRef.current);
        }
        reconnectAttemptsRef.current = 0;
        setConnectionError(null);
        initializeSocket();
    }, [initializeSocket]);

    // Join a chat room (only if chat is enabled)
    const joinRoom = useCallback((roomId: string) => {
        if (!isMountedRef.current || !enableChat) return;
        
        if (socketRef.current && isConnected) {
            try {
                socketRef.current.emit('join_room', roomId);
            } catch (error) {
                console.warn('Error joining room:', error);
            }
        }
    }, [isConnected, enableChat]);

    // Leave a chat room (only if chat is enabled)
    const leaveRoom = useCallback((roomId: string) => {
        if (!isMountedRef.current || !enableChat) return;
        
        if (socketRef.current && isConnected) {
            try {
                socketRef.current.emit('leave_room', roomId);
            } catch (error) {
                console.warn('Error leaving room:', error);
            }
        }
    }, [isConnected, enableChat]);

    // Send a message - This now returns the message for immediate UI update
    const sendMessage = useCallback(async (roomId: string, message: string, file?: File): Promise<Message> => {
        if (!socketRef.current || !isConnected || !user || !isMountedRef.current || !enableChat) {
            throw new Error('Socket not connected or user not authenticated');
        }

        try {
            let messageData: Message;

            if (file) {
                // Handle file upload using apiClient
                const formData = new FormData();
                formData.append('room_id', roomId);
                formData.append('file', file);

                const response = await apiClient.post('/chat/messages', formData, {
                    headers: {
                        'Content-Type': 'multipart/form-data',
                    },
                });

                messageData = response.data.data;
            } else {
                // Send text message using apiClient
                const response = await apiClient.post('/chat/messages', {
                    room_id: roomId,
                    message,
                });

                messageData = response.data.data;
            }

            // Socket event is now handled by backend for better reliability

            return messageData;
        } catch (error) {
            console.error('Error sending message:', error);
            throw error;
        }
    }, [isConnected, user, enableChat]);

    // Start typing indicator
    const startTyping = useCallback((roomId: string) => {
        if (!socketRef.current || !isConnected || !user || !isMountedRef.current || !enableChat) return;

        try {
            socketRef.current.emit('typing_start', {
                roomId,
                userId: user.id,
                userName: user.name,
            });
        } catch (error) {
            console.warn('Error starting typing indicator:', error);
        }
    }, [isConnected, user, enableChat]);

    // Stop typing indicator
    const stopTyping = useCallback((roomId: string) => {
        if (!socketRef.current || !isConnected || !user || !isMountedRef.current || !enableChat) return;

        try {
            socketRef.current.emit('typing_stop', {
                roomId,
                userId: user.id,
                userName: user.name,
            });
        } catch (error) {
            console.warn('Error stopping typing indicator:', error);
        }
    }, [isConnected, user, enableChat]);

    // Mark messages as read
    const markMessagesAsRead = useCallback(async (roomId: string, messageIds: number[]): Promise<void> => {
        if (!user || !isMountedRef.current || !enableChat) {
            console.warn('Cannot mark messages as read: user not authenticated or chat disabled');
            return;
        }

        if (!socketRef.current || !isConnected) {
            console.warn('Socket not connected, marking messages as read via API only');
        }

        try {
            // Update read status via API
            await apiClient.post('/chat/mark-read', {
                room_id: roomId,
                message_ids: messageIds,
            });

            // Emit socket event for real-time updates
            socketRef.current.emit('mark_read', {
                roomId,
                messageIds,
                userId: user.id,
            });
        } catch (error) {
            console.error('Error marking messages as read:', error);
            throw error;
        }
    }, [isConnected, user, enableChat]);

    // Set up message read callback
    const onMessagesRead = useCallback((callback: (data: { roomId: string; messageIds: number[]; readBy: number; timestamp: string }) => void) => {
        if (!socketRef.current || !enableChat) return;

        const handleMessagesRead = (data: any) => {
            if (!isMountedRef.current) return;
            callback(data);
        };

        socketRef.current.on('messages_read', handleMessagesRead);

        // Return cleanup function
        return () => {
            if (socketRef.current) {
                socketRef.current.off('messages_read', handleMessagesRead);
            }
        };
    }, [enableChat]);

    // Set up offer created callback
    const onOfferCreated = useCallback((callback: (data: { roomId: string; offerData: any; senderId: number; timestamp: string }) => void) => {
        if (!socketRef.current || !enableChat) return;

        const handleOfferCreated = (data: any) => {
            if (!isMountedRef.current) return;
            callback(data);
        };

        socketRef.current.on('offer_created', handleOfferCreated);

        return () => {
            if (socketRef.current) {
                socketRef.current.off('offer_created', handleOfferCreated);
            }
        };
    }, [enableChat]);

    // Set up offer accepted callback
    const onOfferAccepted = useCallback((callback: (data: { roomId: string; offerData: any; contractData: any; senderId: number; timestamp: string }) => void) => {
        if (!socketRef.current || !enableChat) return;

        const handleOfferAccepted = (data: any) => {
            if (!isMountedRef.current) return;
            callback(data);
        };

        socketRef.current.on('offer_accepted', handleOfferAccepted);

        return () => {
            if (socketRef.current) {
                socketRef.current.off('offer_accepted', handleOfferAccepted);
            }
        };
    }, [enableChat]);

    // Set up offer rejected callback
    const onOfferRejected = useCallback((callback: (data: { roomId: string; offerData: any; senderId: number; rejectionReason?: string; timestamp: string }) => void) => {
        if (!socketRef.current || !enableChat) return;

        const handleOfferRejected = (data: any) => {
            if (!isMountedRef.current) return;
            callback(data);
        };

        socketRef.current.on('offer_rejected', handleOfferRejected);

        return () => {
            if (socketRef.current) {
                socketRef.current.off('offer_rejected', handleOfferRejected);
            }
        };
    }, [enableChat]);

    // Set up offer cancelled callback
    const onOfferCancelled = useCallback((callback: (data: { roomId: string; offerData: any; senderId: number; timestamp: string }) => void) => {
        if (!socketRef.current || !enableChat) return;

        const handleOfferCancelled = (data: any) => {
            if (!isMountedRef.current) return;
            callback(data);
        };

        socketRef.current.on('offer_cancelled', handleOfferCancelled);

        return () => {
            if (socketRef.current) {
                socketRef.current.off('offer_cancelled', handleOfferCancelled);
            }
        };
    }, [enableChat]);

    // Set up contract completed callback
    const onContractCompleted = useCallback((callback: (data: { roomId: string; contractData: any; senderId: number; timestamp: string }) => void) => {
        if (!socketRef.current || !enableChat) return;

        const handleContractCompleted = (data: any) => {
            if (!isMountedRef.current) return;
            callback(data);
        };

        socketRef.current.on('contract_completed', handleContractCompleted);

        return () => {
            if (socketRef.current) {
                socketRef.current.off('contract_completed', handleContractCompleted);
            }
        };
    }, [enableChat]);

    // Set up contract terminated callback
    const onContractTerminated = useCallback((callback: (data: { roomId: string; contractData: any; senderId: number; terminationReason?: string; timestamp: string }) => void) => {
        if (!socketRef.current || !enableChat) return;

        const handleContractTerminated = (data: any) => {
            if (!isMountedRef.current) return;
            callback(data);
        };

        socketRef.current.on('contract_terminated', handleContractTerminated);

        return () => {
            if (socketRef.current) {
                socketRef.current.off('contract_terminated', handleContractTerminated);
            }
        };
    }, [enableChat]);

    // Set up contract activated callback
    const onContractActivated = useCallback((callback: (data: { roomId: string; contractData: any; senderId: number; timestamp: string }) => void) => {
        if (!socketRef.current || !enableChat) return;

        const handleContractActivated = (data: any) => {
            if (!isMountedRef.current) return;
            callback(data);
        };

        socketRef.current.on('contract_activated', handleContractActivated);

        return () => {
            if (socketRef.current) {
                socketRef.current.off('contract_activated', handleContractActivated);
            }
        };
    }, [enableChat]);

    // Set up offer acceptance message callback
    const onOfferAcceptanceMessage = useCallback((callback: (data: { roomId: string; offerData: any; contractData: any; senderId: number; senderName: string; senderAvatar?: string; timestamp: string }) => void) => {
        if (!socketRef.current || !enableChat) return;

        const handleOfferAcceptanceMessage = (data: any) => {
            if (!isMountedRef.current) return;
            callback(data);
        };

        socketRef.current.on('offer_acceptance_message', handleOfferAcceptanceMessage);

        return () => {
            if (socketRef.current) {
                socketRef.current.off('offer_acceptance_message', handleOfferAcceptanceMessage);
            }
        };
    }, [enableChat]);

    // Set up contract status update callback
    const onContractStatusUpdate = useCallback((callback: (data: { roomId: string; contractData: any; terminationReason?: string; timestamp: string }) => void) => {
        if (!socketRef.current || !enableChat) return;

        const handleContractStatusUpdate = (data: any) => {
            if (!isMountedRef.current) return;
            callback(data);
        };

        socketRef.current.on('contract_status_update', handleContractStatusUpdate);

        return () => {
            if (socketRef.current) {
                socketRef.current.off('contract_status_update', handleContractStatusUpdate);
            }
        };
    }, [enableChat]);

    // Send offer acceptance message
    const sendOfferAcceptanceMessage = useCallback((roomId: string, offerData: any, contractData: any, senderId: number, senderName: string, senderAvatar?: string) => {
        if (!socketRef.current || !isConnected || !isMountedRef.current || !enableChat) {
            return;
        }

        try {
            socketRef.current.emit('send_offer_acceptance_message', {
                roomId,
                offerData,
                contractData,
                senderId,
                senderName,
                senderAvatar,
            });
        } catch (error) {
            console.error('Error sending offer acceptance message:', error);
        }
    }, [isConnected, enableChat]);

    return {
        socket: socketRef.current,
        isConnected,
        connectionError,
        joinRoom,
        leaveRoom,
        sendMessage,
        startTyping,
        stopTyping,
        markMessagesAsRead,
        onMessagesRead,
        onOfferCreated,
        onOfferAccepted,
        onOfferRejected,
        onOfferCancelled,
        onContractCompleted,
        onContractTerminated,
        onContractActivated,
        onContractStatusUpdate,
        sendOfferAcceptanceMessage,
        reconnect,
    };
}; <|MERGE_RESOLUTION|>--- conflicted
+++ resolved
@@ -58,12 +58,21 @@
             }
         }
 
-<<<<<<< HEAD
-        const socket = io(`${import.meta.env.VITE_BACKEND_URL}`, {
-            path: '/socket.io',
-=======
-        const socket = io(`${import.meta.env.VITE_SOCKET_URL || 'http://localhost:3001'}`, {
->>>>>>> d9f1ff26
+        // const socket = io(`${import.meta.env.VITE_BACKEND_URL}`, {
+        //     path: '/socket.io',
+        //     transports: ['websocket', 'polling'],
+        //     autoConnect: true,
+        //     reconnection: true,
+        //     reconnectionAttempts: maxReconnectAttempts,
+        //     reconnectionDelay: 500, // Reduced from 1000ms
+        //     reconnectionDelayMax: 3000, // Reduced from 5000ms
+        //     timeout: 10000, // Reduced from 20000ms
+        //     forceNew: false,
+        //     upgrade: true,
+        //     rememberUpgrade: true
+        // });
+
+        const socket = io(`http://localhost:3001`, {
             transports: ['websocket', 'polling'],
             autoConnect: true,
             reconnection: true,
@@ -75,19 +84,6 @@
             upgrade: true,
             rememberUpgrade: true
         });
-
-        // const socket = io(`http://localhost:3001`, {
-        //     transports: ['websocket', 'polling'],
-        //     autoConnect: true,
-        //     reconnection: true,
-        //     reconnectionAttempts: maxReconnectAttempts,
-        //     reconnectionDelay: 500, // Reduced from 1000ms
-        //     reconnectionDelayMax: 3000, // Reduced from 5000ms
-        //     timeout: 10000, // Reduced from 20000ms
-        //     forceNew: false,
-        //     upgrade: true,
-        //     rememberUpgrade: true
-        // });
 
         socketRef.current = socket;
 
